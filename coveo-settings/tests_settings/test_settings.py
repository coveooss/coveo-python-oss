--- conflicted
+++ resolved
@@ -633,15 +633,6 @@
 
 
 @UnitTest
-<<<<<<< HEAD
-def test_setting_get_not_set() -> None:
-    assert StringSetting("any").get_if_set("default") == "default"
-
-
-@UnitTest
-def test_setting_get() -> None:
-    assert StringSetting("any", fallback="foo").get_if_set("default") == "foo"
-=======
 def test_settings_contains() -> None:
     assert "foo" in StringSetting("any", fallback="hey-foo-bar")
     assert "foo" not in StringSetting("any", fallback="hey-boo-bar")
@@ -693,4 +684,13 @@
 def test_settings_iterable_not_set() -> None:
     with pytest.raises(MandatoryConfigurationError):
         iter(DictSetting("any"))
->>>>>>> 132cd6c1
+
+
+@UnitTest
+def test_setting_get_not_set() -> None:
+    assert StringSetting("any").get_if_set("default") == "default"
+
+
+@UnitTest
+def test_setting_get() -> None:
+    assert StringSetting("any", fallback="foo").get_if_set("default") == "foo"