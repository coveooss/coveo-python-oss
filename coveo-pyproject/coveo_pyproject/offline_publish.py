--- conflicted
+++ resolved
@@ -1,195 +1,191 @@
-import functools
-import json
-from pathlib import Path
-from typing import Set, Dict, cast, List, Optional
-
-from coveo_styles.styles import echo
-from coveo_systools.subprocess import check_call, check_output
-from poetry.core.packages import Package
-
-from coveo_pyproject.environment import PythonEnvironment, PythonTool
-from coveo_pyproject.exceptions import PythonProjectException
-from coveo_pyproject.metadata.pyproject_api import PythonProjectAPI
-
-
-_DEFAULT_PIP_OPTIONS = (
-    "--disable-pip-version-check",
-    "--no-input",
-    "--exists-action",
-    "i",
-    "--pre",
-)
-
-
-def offline_publish(
-<<<<<<< HEAD
-    project: PythonProjectAPI, wheelhouse: Path, environment: PythonEnvironment
-=======
-    project: PythonProjectAPI, wheelhouse: Path, environment: PythonEnvironment, *, quiet: bool = False
->>>>>>> 675681a0
-) -> None:
-    """
-    Store the project and all its locked dependencies into a folder, so that it can be installed offline using pip.
-
-    Some packages provide wheels specific to an interpreter's version/abi/platform/implementation. It's important
-    to use the right environment here because the files may differ and `pip install --no-index` will not work.
-    """
-    _OfflinePublish(project, wheelhouse, environment).perform_offline_install(quiet=quiet)
-
-
-class _OfflinePublish:
-    """
-    this class is taking the long route to obtain the dependencies because of two issues in poetry:
-        https://github.com/python-poetry/poetry/issues/3254
-        https://github.com/python-poetry/poetry/issues/3189
-
-    once they're fixed, most of the code below can be removed in favor of:
-        poetry export --format requirements.txt --no-dev --output requirements.txt
-        pip wheel -r requirements.txt --target target_path --find-links target_path
-    """
-
-    def __init__(
-        self, project: PythonProjectAPI, wheelhouse: Path, environment: PythonEnvironment
-    ) -> None:
-        self.project = project
-        self.environment = environment
-        self.wheelhouse = wheelhouse
-        self._check_call = functools.partial(
-            check_call if self.verbose else check_output, verbose=self.verbose
-        )
-
-        self._valid_packages: Optional[Set[str]] = None
-        self._local_projects: Set[str] = {
-            name
-            for (name, package) in self.project.package.all_dependencies.items()
-            if package.path
-        }
-        self._locked_packages: Dict[str, Package] = {
-            package.name: package
-            for package in self.project.poetry.locker.locked_repository().packages
-        }
-
-    @property
-    def verbose(self) -> bool:
-        return self.project.verbose
-
-    @property
-    def valid_packages(self) -> Set[str]:
-        if self._valid_packages is None:
-            if self.environment in self.project.virtual_environments():
-                pip_freeze_environment = self.environment
-            else:
-                pip_freeze_environment = self.project.virtual_environments(
-                    create_default_if_missing=True
-                ).pop()
-                echo.warning(
-                    f"The executable {self.environment} is not part of this project. "
-                    f'To fix this, run "poetry env use {self.environment.python_executable}". '
-                )
-            echo.noise(f"Inspecting packages in {pip_freeze_environment}")
-            pip_freeze = cast(
-                List[Dict[str, str]],
-                json.loads(
-                    check_output(
-                        *pip_freeze_environment.build_command(
-                            PythonTool.Pip, "list", "--format", "json", *_DEFAULT_PIP_OPTIONS
-                        ),
-                        verbose=self.verbose,
-                    )
-                ),
-            )
-            self._valid_packages = {freezed["name"].lower() for freezed in pip_freeze}
-        assert self._valid_packages is not None
-        return self._valid_packages
-
-    def perform_offline_install(self, *, quiet: bool = False) -> None:
-        """ Performs all the operation for the offline install. """
-        if not self.project.lock_path.exists():
-            raise PythonProjectException("Project isn't locked; can't proceed.")
-
-        self.project.install(remove_untracked=False, quiet=quiet)
-        self.project.build(self.wheelhouse)
-        self._store_setup_dependencies_in_wheelhouse(self.project)
-        self._store_dependencies_in_wheelhouse()
-
-        # validate the wheelhouse; this will exit in error if something's amiss or result in a noop if all is right.
-        self._validate_package(f"{self.project.package.name}=={self.project.package.version}")
-
-    def _store_setup_dependencies_in_wheelhouse(self, project: PythonProjectAPI = None) -> None:
-        """store the build dependencies in the wheelhouse, like setuptools.
-        Eventually pip/poetry will play better and this won't be necessary anymore"""
-        project = project or self.project
-        for dependency in project.options.build_dependencies.values():
-            dep = (
-                dependency.name
-                if dependency.version == "*"
-                else f"{dependency.name}{dependency.version}"
-            )  # such as setuptools>=42
-            self._check_call(
-                *self.environment.build_command(PythonTool.Pip, "wheel", dep),
-                working_directory=self.wheelhouse,
-            )
-
-    def _store_dependencies_in_wheelhouse(self) -> None:
-        """ Store the dependency wheels in the wheelhouse. """
-        # prepare the pip wheel call
-        to_download: Set[Package] = set()
-        index_urls: Set[str] = set()
-
-        for requirement in self.valid_packages:
-            if requirement not in self._locked_packages:
-                continue  # could be a dev dependency, or something the dev installed
-            if requirement in self._local_projects:
-                # we can build this one from disk
-                local_dependency = self.project.find_pyproject(requirement)
-                self._store_setup_dependencies_in_wheelhouse(local_dependency)
-                local_dependency.build(self.wheelhouse)
-            else:
-                # use the version from the locker, not from the installed packages
-                locked_dependency = self._locked_packages[requirement]
-                to_download.add(locked_dependency)
-                if locked_dependency.source_url:
-                    index_urls.add(locked_dependency.source_url)
-
-        self._call_pip_wheel(*to_download, index_urls=index_urls)
-
-    def _call_pip_wheel(self, *packages: Package, index_urls: Set[str] = None) -> None:
-        """ Call pip wheel to download the packages, with optional extra index urls. """
-        if not packages:
-            return
-
-        command = self.environment.build_command(
-            PythonTool.Pip,
-            "wheel",
-            *(f"{requirement.name}=={requirement.version}" for requirement in packages),
-            "--wheel-dir",
-            self.wheelhouse,
-            "--no-deps",
-            "--no-cache-dir",
-            *_DEFAULT_PIP_OPTIONS,
-        )
-
-        if index_urls:
-            command += "--index-url", index_urls.pop()
-            for extra_url in index_urls:
-                command += "--extra-index-url", extra_url
-
-        self._check_call(*command)
-
-    def _validate_package(self, package_specification: str) -> None:
-        """Validates that a package and all its dependencies can be resolved from the wheelhouse.
-        Package specification can be a name like `coveo-functools` or a constraint like `coveo-functools>=0.2.1`"""
-        self._check_call(
-            *self.environment.build_command(
-                PythonTool.Pip,
-                "wheel",
-                package_specification,
-                "--find-links",
-                self.wheelhouse,
-                "--wheel-dir",
-                self.wheelhouse,
-                "--no-index",
-                *_DEFAULT_PIP_OPTIONS,
-            ),
-            working_directory=self.wheelhouse,
-        )
+import functools
+import json
+from pathlib import Path
+from typing import Set, Dict, cast, List, Optional
+
+from coveo_styles.styles import echo
+from coveo_systools.subprocess import check_call, check_output
+from poetry.core.packages import Package
+
+from coveo_pyproject.environment import PythonEnvironment, PythonTool
+from coveo_pyproject.exceptions import PythonProjectException
+from coveo_pyproject.metadata.pyproject_api import PythonProjectAPI
+
+
+_DEFAULT_PIP_OPTIONS = (
+    "--disable-pip-version-check",
+    "--no-input",
+    "--exists-action",
+    "i",
+    "--pre",
+)
+
+
+def offline_publish(
+    project: PythonProjectAPI, wheelhouse: Path, environment: PythonEnvironment, *, quiet: bool = False
+) -> None:
+    """
+    Store the project and all its locked dependencies into a folder, so that it can be installed offline using pip.
+
+    Some packages provide wheels specific to an interpreter's version/abi/platform/implementation. It's important
+    to use the right environment here because the files may differ and `pip install --no-index` will not work.
+    """
+    _OfflinePublish(project, wheelhouse, environment).perform_offline_install(quiet=quiet)
+
+
+class _OfflinePublish:
+    """
+    this class is taking the long route to obtain the dependencies because of two issues in poetry:
+        https://github.com/python-poetry/poetry/issues/3254
+        https://github.com/python-poetry/poetry/issues/3189
+
+    once they're fixed, most of the code below can be removed in favor of:
+        poetry export --format requirements.txt --no-dev --output requirements.txt
+        pip wheel -r requirements.txt --target target_path --find-links target_path
+    """
+
+    def __init__(
+        self, project: PythonProjectAPI, wheelhouse: Path, environment: PythonEnvironment
+    ) -> None:
+        self.project = project
+        self.environment = environment
+        self.wheelhouse = wheelhouse
+        self._check_call = functools.partial(
+            check_call if self.verbose else check_output, verbose=self.verbose
+        )
+
+        self._valid_packages: Optional[Set[str]] = None
+        self._local_projects: Set[str] = {
+            name
+            for (name, package) in self.project.package.all_dependencies.items()
+            if package.path
+        }
+        self._locked_packages: Dict[str, Package] = {
+            package.name: package
+            for package in self.project.poetry.locker.locked_repository().packages
+        }
+
+    @property
+    def verbose(self) -> bool:
+        return self.project.verbose
+
+    @property
+    def valid_packages(self) -> Set[str]:
+        if self._valid_packages is None:
+            if self.environment in self.project.virtual_environments():
+                pip_freeze_environment = self.environment
+            else:
+                pip_freeze_environment = self.project.virtual_environments(
+                    create_default_if_missing=True
+                ).pop()
+                echo.warning(
+                    f"The executable {self.environment} is not part of this project. "
+                    f'To fix this, run "poetry env use {self.environment.python_executable}". '
+                )
+            echo.noise(f"Inspecting packages in {pip_freeze_environment}")
+            pip_freeze = cast(
+                List[Dict[str, str]],
+                json.loads(
+                    check_output(
+                        *pip_freeze_environment.build_command(
+                            PythonTool.Pip, "list", "--format", "json", *_DEFAULT_PIP_OPTIONS
+                        ),
+                        verbose=self.verbose,
+                    )
+                ),
+            )
+            self._valid_packages = {freezed["name"].lower() for freezed in pip_freeze}
+        assert self._valid_packages is not None
+        return self._valid_packages
+
+    def perform_offline_install(self, *, quiet: bool = False) -> None:
+        """ Performs all the operation for the offline install. """
+        if not self.project.lock_path.exists():
+            raise PythonProjectException("Project isn't locked; can't proceed.")
+
+        self.project.install(remove_untracked=False, quiet=quiet)
+        self.project.build(self.wheelhouse)
+        self._store_setup_dependencies_in_wheelhouse(self.project)
+        self._store_dependencies_in_wheelhouse()
+
+        # validate the wheelhouse; this will exit in error if something's amiss or result in a noop if all is right.
+        self._validate_package(f"{self.project.package.name}=={self.project.package.version}")
+
+    def _store_setup_dependencies_in_wheelhouse(self, project: PythonProjectAPI = None) -> None:
+        """store the build dependencies in the wheelhouse, like setuptools.
+        Eventually pip/poetry will play better and this won't be necessary anymore"""
+        project = project or self.project
+        for dependency in project.options.build_dependencies.values():
+            dep = (
+                dependency.name
+                if dependency.version == "*"
+                else f"{dependency.name}{dependency.version}"
+            )  # such as setuptools>=42
+            self._check_call(
+                *self.environment.build_command(PythonTool.Pip, "wheel", dep),
+                working_directory=self.wheelhouse,
+            )
+
+    def _store_dependencies_in_wheelhouse(self) -> None:
+        """ Store the dependency wheels in the wheelhouse. """
+        # prepare the pip wheel call
+        to_download: Set[Package] = set()
+        index_urls: Set[str] = set()
+
+        for requirement in self.valid_packages:
+            if requirement not in self._locked_packages:
+                continue  # could be a dev dependency, or something the dev installed
+            if requirement in self._local_projects:
+                # we can build this one from disk
+                local_dependency = self.project.find_pyproject(requirement)
+                self._store_setup_dependencies_in_wheelhouse(local_dependency)
+                local_dependency.build(self.wheelhouse)
+            else:
+                # use the version from the locker, not from the installed packages
+                locked_dependency = self._locked_packages[requirement]
+                to_download.add(locked_dependency)
+                if locked_dependency.source_url:
+                    index_urls.add(locked_dependency.source_url)
+
+        self._call_pip_wheel(*to_download, index_urls=index_urls)
+
+    def _call_pip_wheel(self, *packages: Package, index_urls: Set[str] = None) -> None:
+        """ Call pip wheel to download the packages, with optional extra index urls. """
+        if not packages:
+            return
+
+        command = self.environment.build_command(
+            PythonTool.Pip,
+            "wheel",
+            *(f"{requirement.name}=={requirement.version}" for requirement in packages),
+            "--wheel-dir",
+            self.wheelhouse,
+            "--no-deps",
+            "--no-cache-dir",
+            *_DEFAULT_PIP_OPTIONS,
+        )
+
+        if index_urls:
+            command += "--index-url", index_urls.pop()
+            for extra_url in index_urls:
+                command += "--extra-index-url", extra_url
+
+        self._check_call(*command)
+
+    def _validate_package(self, package_specification: str) -> None:
+        """Validates that a package and all its dependencies can be resolved from the wheelhouse.
+        Package specification can be a name like `coveo-functools` or a constraint like `coveo-functools>=0.2.1`"""
+        self._check_call(
+            *self.environment.build_command(
+                PythonTool.Pip,
+                "wheel",
+                package_specification,
+                "--find-links",
+                self.wheelhouse,
+                "--wheel-dir",
+                self.wheelhouse,
+                "--no-index",
+                *_DEFAULT_PIP_OPTIONS,
+            ),
+            working_directory=self.wheelhouse,
+        )